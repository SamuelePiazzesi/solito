import React from 'react'
import type { ComponentProps, ComponentType } from 'react'
import { Platform } from 'react-native'

import { NextLink } from './next-link'
import { useLink } from './use-custom-link'

export type LinkCoreProps = {
  children: React.ReactNode
} & Omit<ComponentProps<typeof NextLink>, 'passHref' | 'replace'> &
  (
    | {
        replace?: false
        experimental?: undefined
      }
    | {
        replace: true
        experimental?: {
          nativeBehavior: 'stack-replace'
          isNestedNavigator: boolean
        }
      }
  )

function LinkCore({
  children,
  href,
  as,
  componentProps,
  Component,
  replace,
  experimental,
  ...props
}: LinkCoreProps & {
  Component: ComponentType<any>
  componentProps?: any
}) {
  if (Platform.OS === 'web') {
    return (
<<<<<<< HEAD
      <NextLink {...props} href={href} as={as} passHref legacyBehavior>
=======
      <NextLink {...props} replace={replace} href={href} as={as} passHref>
>>>>>>> 2d923089
        <Component {...componentProps}>{children}</Component>
      </NextLink>
    )
  }
  // eslint-disable-next-line react-hooks/rules-of-hooks
  const linkTo = useLink({
    href,
    as,
    replace,
    experimental,
  })
  return (
    <Component
      accessibilityRole="link"
      {...componentProps}
      onPress={(e?: any) => {
        componentProps?.onPress?.(e)
        linkTo.onPress(e)
      }}
    >
      {children}
    </Component>
  )
}

export { LinkCore }<|MERGE_RESOLUTION|>--- conflicted
+++ resolved
@@ -7,7 +7,10 @@
 
 export type LinkCoreProps = {
   children: React.ReactNode
-} & Omit<ComponentProps<typeof NextLink>, 'passHref' | 'replace'> &
+} & Omit<
+  ComponentProps<typeof NextLink>,
+  'passHref' | 'replace' | 'legacyBehavior'
+> &
   (
     | {
         replace?: false
@@ -37,11 +40,14 @@
 }) {
   if (Platform.OS === 'web') {
     return (
-<<<<<<< HEAD
-      <NextLink {...props} href={href} as={as} passHref legacyBehavior>
-=======
-      <NextLink {...props} replace={replace} href={href} as={as} passHref>
->>>>>>> 2d923089
+      <NextLink
+        {...props}
+        replace={replace}
+        href={href}
+        as={as}
+        passHref
+        legacyBehavior
+      >
         <Component {...componentProps}>{children}</Component>
       </NextLink>
     )
